--- conflicted
+++ resolved
@@ -74,17 +74,11 @@
 
         while True:
             try:
-<<<<<<< HEAD
-                if self.socket.poll(100):
-                    frames = self.socket.recv_multipart(copy=False)
-                    self.data_queue.append(frames)
-=======
                 try:
                     frames = self.socket.recv_multipart(zmq.NOBLOCK, copy=False)
                     self.data_queue.append(frames)
                 except zmq.ZMQError:
                     pass
->>>>>>> 485f9db8
 
                 if self._stop_event.is_set():
                     logger.debug("Stop event detected")
